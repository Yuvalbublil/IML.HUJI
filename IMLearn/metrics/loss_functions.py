import numpy as np
from numba import jit

def mean_square_error(y_true: np.ndarray, y_pred: np.ndarray) -> float:
    """
    Calculate MSE loss

    Parameters
    ----------
    y_true: ndarray of shape (n_samples, )
        True response values
    y_pred: ndarray of shape (n_samples, )
        Predicted response values

    Returns
    -------
    MSE of given predictions
    """
    return np.mean(np.power(y_true - y_pred, 2)).item()

def misclassification_error(y_true: np.ndarray, y_pred: np.ndarray, normalize: bool = True) -> float:
    """
    Calculate misclassification loss

    Parameters
    ----------
    y_true: ndarray of shape (n_samples, )
        True response values
    y_pred: ndarray of shape (n_samples, )
        Predicted response values
    normalize: bool, default = True
        Normalize by number of samples or not

    Returns
    -------
    Misclassification of given predictions
    """
    sumy = 0
    for i in range(len(y_true)):
        if y_true[i] != y_pred[i]:
            sumy += 1
    return sumy / len(y_true) if normalize else sumy

@jit(nopython=True)
def weighted_misclassification_error(y_true: np.ndarray, y_pred: np.ndarray, normalize: bool = True) -> float:
    """
    Calculate misclassification loss

    Parameters
    ----------
    y_true: ndarray of shape (n_samples, )
        True response values
    y_pred: ndarray of shape (n_samples, )
        Predicted response values
    normalize: bool, default = True
        Normalize by number of samples or not

    Returns
    -------
    Misclassification of given predictions
    """
    sumy = 0
    for i in range(len(y_true)):
        if np.sign(y_true[i]) != np.sign(y_pred[i]):
            sumy += np.abs(y_true[i]).item()
    return sumy / np.sum(np.abs(y_true)) if normalize else sumy


def accuracy(y_true: np.ndarray, y_pred: np.ndarray) -> float:
    """
    Calculate accuracy of given predictions

    Parameters
    ----------
    y_true: ndarray of shape (n_samples, )
        True response values
    y_pred: ndarray of shape (n_samples, )
        Predicted response values

    Returns
    -------
    Accuracy of given predictions
    """
    sumy = 0
    for i in range(len(y_true)):
        if y_true[i] == y_pred[i]:
            sumy += 1
    return sumy / len(y_true)


def cross_entropy(y_true: np.ndarray, y_pred: np.ndarray) -> float:
    """
    Calculate the cross entropy of given predictions

    Parameters
    ----------
    y_true: ndarray of shape (n_samples, )
        True response values
    y_pred: ndarray of shape (n_samples, )
        Predicted response values

    Returns
    -------
    Cross entropy of given predictions
    """
    raise NotImplementedError()


<<<<<<< HEAD
if __name__ == '__main__':
    y_true = np.array([279000, 432000, 326000, 333000, 437400, 555950])
    y_pred = np.array(
        [199000.37562541, 452589.25533196, 345267.48129011, 345856.57131275, 563867.1347574, 395102.94362135])
    print(mean_square_error(y_true, y_pred))
=======
def softmax(X: np.ndarray) -> np.ndarray:
    """
    Compute the Softmax function for each sample in given data

    Parameters:
    -----------
    X: ndarray of shape (n_samples, n_features)

    Returns:
    --------
    output: ndarray of shape (n_samples, n_features)
        Softmax(x) for every sample x in given data X
    """
    raise NotImplementedError()
>>>>>>> 7cb79fe8
<|MERGE_RESOLUTION|>--- conflicted
+++ resolved
@@ -106,13 +106,13 @@
     raise NotImplementedError()
 
 
-<<<<<<< HEAD
 if __name__ == '__main__':
     y_true = np.array([279000, 432000, 326000, 333000, 437400, 555950])
     y_pred = np.array(
         [199000.37562541, 452589.25533196, 345267.48129011, 345856.57131275, 563867.1347574, 395102.94362135])
     print(mean_square_error(y_true, y_pred))
-=======
+
+
 def softmax(X: np.ndarray) -> np.ndarray:
     """
     Compute the Softmax function for each sample in given data
@@ -126,5 +126,4 @@
     output: ndarray of shape (n_samples, n_features)
         Softmax(x) for every sample x in given data X
     """
-    raise NotImplementedError()
->>>>>>> 7cb79fe8
+    raise NotImplementedError()